load("@rules_rust//rust:defs.bzl", "rust_binary", "rust_test")

rust_binary(
    name = "bazel-lsp",
    srcs = glob(["src/**/*.rs"]),
    compile_data = ["//src/builtin:builtin.pb"],
    deps = [
        "//src/builtin:builtin_proto_rust",
        "@crates//:anyhow",
        "@crates//:clap",
        "@crates//:either",
        "@crates//:hex",
        "@crates//:lsp-types",
<<<<<<< HEAD
        "@crates//:serde_json",
=======
        "@crates//:ring",
>>>>>>> abc99e96
        "@crates//:starlark",
        "@crates//:starlark_lsp",
        "@crates//:thiserror",
    ],
)

rust_test(
    name = "unit_tests",
    crate = ":bazel-lsp",
    data = glob(["fixtures/**/*"]),
)<|MERGE_RESOLUTION|>--- conflicted
+++ resolved
@@ -11,11 +11,8 @@
         "@crates//:either",
         "@crates//:hex",
         "@crates//:lsp-types",
-<<<<<<< HEAD
+        "@crates//:ring",
         "@crates//:serde_json",
-=======
-        "@crates//:ring",
->>>>>>> abc99e96
         "@crates//:starlark",
         "@crates//:starlark_lsp",
         "@crates//:thiserror",
