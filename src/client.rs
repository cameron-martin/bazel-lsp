use std::{
<<<<<<< HEAD
    collections::HashMap,
=======
    cell::RefCell,
>>>>>>> 75b93062
    path::{Path, PathBuf},
    process::Command,
};

use anyhow::anyhow;

use crate::workspace::BazelWorkspace;

#[derive(Clone)]
pub(crate) struct BazelInfo {
    pub(crate) execution_root: Option<String>,
    pub(crate) output_base: Option<String>,
}

/// A client for interacting with the build system. This is used for testing,
/// where we don't want to actually invoke Bazel since this is costly. For example
/// it involves spawning a server and each invocation takes a workspace-level lock.
pub(crate) trait BazelClient {
<<<<<<< HEAD
    fn info(&self) -> anyhow::Result<BazelInfo>;
    fn dump_repo_mapping(&self, repo: &str) -> anyhow::Result<HashMap<String, String>>;
    fn query(&self, workspace_dir: Option<&Path>, query: &str) -> anyhow::Result<String>;
=======
    fn info(&self, workspace_root: &Path) -> anyhow::Result<BazelInfo>;
    fn query(&self, workspace: &BazelWorkspace, query: &str) -> anyhow::Result<String>;
>>>>>>> 75b93062
}

pub(crate) struct BazelCli {
    bazel: PathBuf,
}

impl BazelCli {
    pub fn new<P: AsRef<Path>>(bazel: P) -> Self {
        Self {
            bazel: bazel.as_ref().to_owned(),
        }
    }
}

impl BazelClient for BazelCli {
<<<<<<< HEAD
    fn info(&self) -> anyhow::Result<BazelInfo> {
        let output = Command::new(&self.bazel)
            .arg("info")
            .current_dir(std::env::current_dir()?)
            .output()?;
=======
    fn info(&self, workspace_root: &Path) -> anyhow::Result<BazelInfo> {
        let mut raw_command = Command::new(&self.bazel);
        let mut command = raw_command.arg("info");
        command = command.current_dir(workspace_root);
>>>>>>> 75b93062

        if !output.status.success() {
            return Err(anyhow!("Command `bazel info` failed"));
        }

        let output = String::from_utf8(output.stdout)?;
        let mut execution_root = None;
        let mut output_base = None;
        for line in output.lines() {
            if let Some((key, value)) = line.split_once(": ") {
                match key {
                    "execution_root" => execution_root = Some(value),
                    "output_base" => output_base = Some(value),
                    _ => {}
                }
            }
        }

        Ok(BazelInfo {
            execution_root: execution_root.map(|x| x.into()),
            output_base: output_base.map(|x| x.into()),
        })
    }

<<<<<<< HEAD
    fn dump_repo_mapping(&self, repo: &str) -> anyhow::Result<HashMap<String, String>> {
        let output = Command::new(&self.bazel)
            .args(["mod", "dump_repo_mapping"])
            .arg(repo)
            .current_dir(std::env::current_dir()?)
            .output()?;

        if !output.status.success() {
            return Err(anyhow!("Command `bazel mod dump_repo_mapping` failed"));
        }

        Ok(serde_json::from_slice(&output.stdout)?)
    }

    fn query(&self, workspace_dir: Option<&Path>, query: &str) -> anyhow::Result<String> {
        let mut command = Command::new(&self.bazel);
        let mut command = command.arg("query").arg(query);
        if let Some(workspace_dir) = workspace_dir {
            command = command.current_dir(workspace_dir)
=======
    fn query(&self, workspace: &BazelWorkspace, query: &str) -> anyhow::Result<String> {
        let mut command = &mut Command::new(&self.bazel);
        if let Some(output_base) = &workspace.query_output_base {
            eprintln!("Running bazel query in {}", output_base.path().display());
            command = command.arg("--output_base").arg(output_base.path());
>>>>>>> 75b93062
        }
        command = command.arg("query").arg(query);
        command = command.current_dir(&workspace.root);
        let output = command.output()?;

        if !output.status.success() {
            return Err(anyhow::anyhow!("Command `bazel query` failed"));
        }

        Ok(String::from_utf8(output.stdout)?)
    }
}

#[derive(Default)]
pub struct Profile {
    pub info: u16,
    pub dump_repo_mapping: u16,
    pub query: u16,
}

/// A wrapper client that records the number of invocations to the inner client.
/// Used for testing that bazel isn't being called too many times, for example in a loop.
pub struct ProfilingClient<InnerClient> {
    inner: InnerClient,
    pub profile: RefCell<Profile>,
}

impl<InnerClient> ProfilingClient<InnerClient> {
    pub fn new(inner: InnerClient) -> Self {
        Self {
            inner,
            profile: Default::default(),
        }
    }
}

impl<InnerClient: BazelClient> BazelClient for ProfilingClient<InnerClient> {
    fn info(&self, workspace_root: &Path) -> anyhow::Result<BazelInfo> {
        self.profile.borrow_mut().info += 1;

        self.inner.info(workspace_root)
    }

<<<<<<< HEAD
    fn dump_repo_mapping(&self, repo: &str) -> anyhow::Result<HashMap<String, String>> {
        self.profile.borrow_mut().dump_repo_mapping += 1;

        self.inner.dump_repo_mapping(repo)
    }

    fn query(&self, workspace_dir: Option<&Path>, query: &str) -> anyhow::Result<String> {
=======
    fn query(&self, workspace: &BazelWorkspace, query: &str) -> anyhow::Result<String> {
>>>>>>> 75b93062
        self.profile.borrow_mut().query += 1;

        self.inner.query(workspace, query)
    }
}

#[cfg(test)]
pub(crate) struct MockBazel {
    pub(crate) info: BazelInfo,
    pub(crate) repo_mappings: HashMap<String, HashMap<String, String>>,
    pub(crate) queries: HashMap<String, String>,
}

#[cfg(test)]
impl BazelClient for MockBazel {
    fn info(&self, _workspace_root: &Path) -> anyhow::Result<BazelInfo> {
        Ok(self.info.clone())
    }

<<<<<<< HEAD
    fn dump_repo_mapping(&self, repo: &str) -> anyhow::Result<HashMap<String, String>> {
        Ok(self
            .repo_mappings
            .get(repo)
            .ok_or_else(|| anyhow!("Cannot find repo mapping"))?
            .clone())
    }

    fn query(&self, _workspace_dir: Option<&Path>, query: &str) -> anyhow::Result<String> {
=======
    fn query(&self, _workspace: &BazelWorkspace, query: &str) -> anyhow::Result<String> {
>>>>>>> 75b93062
        self.queries
            .get(query)
            .map(|result| result.clone())
            .ok_or_else(|| anyhow!("Query {} not registered in mock", query))
    }
}<|MERGE_RESOLUTION|>--- conflicted
+++ resolved
@@ -1,9 +1,6 @@
 use std::{
-<<<<<<< HEAD
+    cell::RefCell,
     collections::HashMap,
-=======
-    cell::RefCell,
->>>>>>> 75b93062
     path::{Path, PathBuf},
     process::Command,
 };
@@ -22,14 +19,13 @@
 /// where we don't want to actually invoke Bazel since this is costly. For example
 /// it involves spawning a server and each invocation takes a workspace-level lock.
 pub(crate) trait BazelClient {
-<<<<<<< HEAD
-    fn info(&self) -> anyhow::Result<BazelInfo>;
-    fn dump_repo_mapping(&self, repo: &str) -> anyhow::Result<HashMap<String, String>>;
-    fn query(&self, workspace_dir: Option<&Path>, query: &str) -> anyhow::Result<String>;
-=======
     fn info(&self, workspace_root: &Path) -> anyhow::Result<BazelInfo>;
+    fn dump_repo_mapping(
+        &self,
+        workspace: &BazelWorkspace,
+        repo: &str,
+    ) -> anyhow::Result<HashMap<String, String>>;
     fn query(&self, workspace: &BazelWorkspace, query: &str) -> anyhow::Result<String>;
->>>>>>> 75b93062
 }
 
 pub(crate) struct BazelCli {
@@ -45,18 +41,11 @@
 }
 
 impl BazelClient for BazelCli {
-<<<<<<< HEAD
-    fn info(&self) -> anyhow::Result<BazelInfo> {
+    fn info(&self, workspace_root: &Path) -> anyhow::Result<BazelInfo> {
         let output = Command::new(&self.bazel)
             .arg("info")
-            .current_dir(std::env::current_dir()?)
+            .current_dir(workspace_root)
             .output()?;
-=======
-    fn info(&self, workspace_root: &Path) -> anyhow::Result<BazelInfo> {
-        let mut raw_command = Command::new(&self.bazel);
-        let mut command = raw_command.arg("info");
-        command = command.current_dir(workspace_root);
->>>>>>> 75b93062
 
         if !output.status.success() {
             return Err(anyhow!("Command `bazel info` failed"));
@@ -81,13 +70,21 @@
         })
     }
 
-<<<<<<< HEAD
-    fn dump_repo_mapping(&self, repo: &str) -> anyhow::Result<HashMap<String, String>> {
-        let output = Command::new(&self.bazel)
+    fn dump_repo_mapping(
+        &self,
+        workspace: &BazelWorkspace,
+        repo: &str,
+    ) -> anyhow::Result<HashMap<String, String>> {
+        let mut command = &mut Command::new(&self.bazel);
+        if let Some(output_base) = &workspace.query_output_base {
+            command = command.arg("--output_base").arg(output_base.path());
+        }
+        command = command
             .args(["mod", "dump_repo_mapping"])
             .arg(repo)
-            .current_dir(std::env::current_dir()?)
-            .output()?;
+            .current_dir(&workspace.root);
+
+        let output = command.output()?;
 
         if !output.status.success() {
             return Err(anyhow!("Command `bazel mod dump_repo_mapping` failed"));
@@ -96,18 +93,10 @@
         Ok(serde_json::from_slice(&output.stdout)?)
     }
 
-    fn query(&self, workspace_dir: Option<&Path>, query: &str) -> anyhow::Result<String> {
-        let mut command = Command::new(&self.bazel);
-        let mut command = command.arg("query").arg(query);
-        if let Some(workspace_dir) = workspace_dir {
-            command = command.current_dir(workspace_dir)
-=======
     fn query(&self, workspace: &BazelWorkspace, query: &str) -> anyhow::Result<String> {
         let mut command = &mut Command::new(&self.bazel);
         if let Some(output_base) = &workspace.query_output_base {
-            eprintln!("Running bazel query in {}", output_base.path().display());
             command = command.arg("--output_base").arg(output_base.path());
->>>>>>> 75b93062
         }
         command = command.arg("query").arg(query);
         command = command.current_dir(&workspace.root);
@@ -151,17 +140,17 @@
         self.inner.info(workspace_root)
     }
 
-<<<<<<< HEAD
-    fn dump_repo_mapping(&self, repo: &str) -> anyhow::Result<HashMap<String, String>> {
+    fn dump_repo_mapping(
+        &self,
+        workspace: &BazelWorkspace,
+        repo: &str,
+    ) -> anyhow::Result<HashMap<String, String>> {
         self.profile.borrow_mut().dump_repo_mapping += 1;
 
-        self.inner.dump_repo_mapping(repo)
+        self.inner.dump_repo_mapping(workspace, repo)
     }
 
-    fn query(&self, workspace_dir: Option<&Path>, query: &str) -> anyhow::Result<String> {
-=======
     fn query(&self, workspace: &BazelWorkspace, query: &str) -> anyhow::Result<String> {
->>>>>>> 75b93062
         self.profile.borrow_mut().query += 1;
 
         self.inner.query(workspace, query)
@@ -181,8 +170,11 @@
         Ok(self.info.clone())
     }
 
-<<<<<<< HEAD
-    fn dump_repo_mapping(&self, repo: &str) -> anyhow::Result<HashMap<String, String>> {
+    fn dump_repo_mapping(
+        &self,
+        _workspace: &BazelWorkspace,
+        repo: &str,
+    ) -> anyhow::Result<HashMap<String, String>> {
         Ok(self
             .repo_mappings
             .get(repo)
@@ -190,10 +182,7 @@
             .clone())
     }
 
-    fn query(&self, _workspace_dir: Option<&Path>, query: &str) -> anyhow::Result<String> {
-=======
     fn query(&self, _workspace: &BazelWorkspace, query: &str) -> anyhow::Result<String> {
->>>>>>> 75b93062
         self.queries
             .get(query)
             .map(|result| result.clone())
