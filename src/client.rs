use std::{
    cell::RefCell,
    collections::HashMap,
    path::{Path, PathBuf},
    process::Command,
};

<<<<<<< HEAD
=======
#[cfg(test)]
use std::collections::HashMap;

>>>>>>> abc99e96
use anyhow::anyhow;

use crate::workspace::BazelWorkspace;

#[derive(Clone)]
pub(crate) struct BazelInfo {
    pub(crate) execution_root: String,
    pub(crate) output_base: String,
    pub(crate) workspace: String,
}

/// A client for interacting with the build system. This is used for testing,
/// where we don't want to actually invoke Bazel since this is costly. For example
/// it involves spawning a server and each invocation takes a workspace-level lock.
pub(crate) trait BazelClient {
    fn info(&self, workspace_root: &Path) -> anyhow::Result<BazelInfo>;
    fn dump_repo_mapping(
        &self,
        workspace: &BazelWorkspace,
        repo: &str,
    ) -> anyhow::Result<HashMap<String, String>>;
    fn query(&self, workspace: &BazelWorkspace, query: &str) -> anyhow::Result<String>;
}

pub(crate) struct BazelCli {
    bazel: PathBuf,
}

impl BazelCli {
    pub fn new<P: AsRef<Path>>(bazel: P) -> Self {
        Self {
            bazel: bazel.as_ref().to_owned(),
        }
    }
}

impl BazelClient for BazelCli {
    fn info(&self, workspace_root: &Path) -> anyhow::Result<BazelInfo> {
        let output = Command::new(&self.bazel)
            .arg("info")
            .current_dir(workspace_root)
            .output()?;

        if !output.status.success() {
            return Err(anyhow!("Command `bazel info` failed"));
        }

        let output = String::from_utf8(output.stdout)?;
        let mut execution_root = None;
        let mut output_base = None;
        let mut workspace = None;
        for line in output.lines() {
            if let Some((key, value)) = line.split_once(": ") {
                match key {
                    "execution_root" => execution_root = Some(value),
                    "output_base" => output_base = Some(value),
                    "workspace" => workspace = Some(value),
                    _ => {}
                }
            }
        }

        Ok(BazelInfo {
            execution_root: execution_root
                .ok_or_else(|| anyhow!("Cannot find execution_root info"))?
                .into(),
            output_base: output_base
                .ok_or_else(|| anyhow!("Cannot find output_base info"))?
                .into(),
            workspace: workspace
                .ok_or_else(|| anyhow!("Cannot find workspace info"))?
                .into(),
        })
    }

    fn dump_repo_mapping(
        &self,
        workspace: &BazelWorkspace,
        repo: &str,
    ) -> anyhow::Result<HashMap<String, String>> {
        let mut command = &mut Command::new(&self.bazel);
        if let Some(output_base) = &workspace.query_output_base {
            command = command.arg("--output_base").arg(output_base.path());
        }
        command = command
            .args(["mod", "dump_repo_mapping"])
            .arg(repo)
            .current_dir(&workspace.root);

        let output = command.output()?;

        if !output.status.success() {
            return Err(anyhow!("Command `bazel mod dump_repo_mapping` failed"));
        }

        Ok(serde_json::from_slice(&output.stdout)?)
    }

    fn query(&self, workspace: &BazelWorkspace, query: &str) -> anyhow::Result<String> {
        let mut command = &mut Command::new(&self.bazel);
        if let Some(output_base) = &workspace.query_output_base {
<<<<<<< HEAD
            command = command.arg("--output_base").arg(output_base.path());
=======
            command = command.arg("--output_base").arg(output_base);
>>>>>>> abc99e96
        }
        command = command.arg("query").arg(query);
        command = command.current_dir(&workspace.root);
        let output = command.output()?;

        if !output.status.success() {
            return Err(anyhow::anyhow!("Command `bazel query` failed"));
        }

        Ok(String::from_utf8(output.stdout)?)
    }
}

#[derive(Default)]
pub struct Profile {
    pub info: u16,
    pub dump_repo_mapping: u16,
    pub query: u16,
}

/// A wrapper client that records the number of invocations to the inner client.
/// Used for testing that bazel isn't being called too many times, for example in a loop.
pub struct ProfilingClient<InnerClient> {
    inner: InnerClient,
    pub profile: RefCell<Profile>,
}

impl<InnerClient> ProfilingClient<InnerClient> {
    pub fn new(inner: InnerClient) -> Self {
        Self {
            inner,
            profile: Default::default(),
        }
    }
}

impl<InnerClient: BazelClient> BazelClient for ProfilingClient<InnerClient> {
    fn info(&self, workspace_root: &Path) -> anyhow::Result<BazelInfo> {
        self.profile.borrow_mut().info += 1;

        self.inner.info(workspace_root)
    }

    fn dump_repo_mapping(
        &self,
        workspace: &BazelWorkspace,
        repo: &str,
    ) -> anyhow::Result<HashMap<String, String>> {
        self.profile.borrow_mut().dump_repo_mapping += 1;

        self.inner.dump_repo_mapping(workspace, repo)
    }

    fn query(&self, workspace: &BazelWorkspace, query: &str) -> anyhow::Result<String> {
        self.profile.borrow_mut().query += 1;

        self.inner.query(workspace, query)
    }
}

#[cfg(test)]
pub(crate) struct MockBazel {
    pub(crate) info: BazelInfo,
    pub(crate) repo_mappings: HashMap<String, HashMap<String, String>>,
    pub(crate) queries: HashMap<String, String>,
}

#[cfg(test)]
impl BazelClient for MockBazel {
    fn info(&self, _workspace_root: &Path) -> anyhow::Result<BazelInfo> {
        Ok(self.info.clone())
    }

    fn dump_repo_mapping(
        &self,
        _workspace: &BazelWorkspace,
        repo: &str,
    ) -> anyhow::Result<HashMap<String, String>> {
        Ok(self
            .repo_mappings
            .get(repo)
            .ok_or_else(|| anyhow!("Cannot find repo mapping"))?
            .clone())
    }

    fn query(&self, _workspace: &BazelWorkspace, query: &str) -> anyhow::Result<String> {
        self.queries
            .get(query)
            .map(|result| result.clone())
            .ok_or_else(|| anyhow!("Query {} not registered in mock", query))
    }
}<|MERGE_RESOLUTION|>--- conflicted
+++ resolved
@@ -5,12 +5,6 @@
     process::Command,
 };
 
-<<<<<<< HEAD
-=======
-#[cfg(test)]
-use std::collections::HashMap;
-
->>>>>>> abc99e96
 use anyhow::anyhow;
 
 use crate::workspace::BazelWorkspace;
@@ -93,7 +87,7 @@
     ) -> anyhow::Result<HashMap<String, String>> {
         let mut command = &mut Command::new(&self.bazel);
         if let Some(output_base) = &workspace.query_output_base {
-            command = command.arg("--output_base").arg(output_base.path());
+            command = command.arg("--output_base").arg(output_base);
         }
         command = command
             .args(["mod", "dump_repo_mapping"])
@@ -112,11 +106,7 @@
     fn query(&self, workspace: &BazelWorkspace, query: &str) -> anyhow::Result<String> {
         let mut command = &mut Command::new(&self.bazel);
         if let Some(output_base) = &workspace.query_output_base {
-<<<<<<< HEAD
-            command = command.arg("--output_base").arg(output_base.path());
-=======
             command = command.arg("--output_base").arg(output_base);
->>>>>>> abc99e96
         }
         command = command.arg("query").arg(query);
         command = command.current_dir(&workspace.root);
