use std::{
<<<<<<< HEAD
    collections::HashMap,
=======
>>>>>>> 715b5197
    path::{Path, PathBuf},
    process::Command,
};

<<<<<<< HEAD
=======
#[cfg(test)]
use std::collections::HashMap;

#[cfg(test)]
>>>>>>> 715b5197
use anyhow::anyhow;

#[derive(Clone)]
pub(crate) struct BazelInfo {
    pub(crate) execution_root: Option<String>,
    pub(crate) output_base: Option<String>,
}

/// A client for interacting with the build system. This is used for testing,
/// where we don't want to actually invoke Bazel since this is costly. For example
/// it involves spawning a server and each invocation takes a workspace-level lock.
pub(crate) trait BazelClient {
    fn info(&self) -> anyhow::Result<BazelInfo>;
<<<<<<< HEAD
    fn dump_repo_mapping(&self, repo: &str) -> anyhow::Result<HashMap<String, String>>;
=======
    fn query(&self, workspace_dir: Option<&Path>, query: &str) -> anyhow::Result<String>;
>>>>>>> 715b5197
}

pub(crate) struct BazelCli {
    bazel: PathBuf,
}

impl BazelCli {
    pub fn new<P: AsRef<Path>>(bazel: P) -> Self {
        Self {
            bazel: bazel.as_ref().to_owned(),
        }
    }
}

impl BazelClient for BazelCli {
    fn info(&self) -> anyhow::Result<BazelInfo> {
        let output = Command::new(&self.bazel)
            .arg("info")
            .current_dir(std::env::current_dir()?)
            .output()?;

        if !output.status.success() {
            return Err(anyhow!("Command `bazel info` failed"));
        }

        let output = String::from_utf8(output.stdout)?;
        let mut execution_root = None;
        let mut output_base = None;
        for line in output.lines() {
            if let Some((key, value)) = line.split_once(": ") {
                match key {
                    "execution_root" => execution_root = Some(value),
                    "output_base" => output_base = Some(value),
                    _ => {}
                }
            }
        }

        Ok(BazelInfo {
            execution_root: execution_root.map(|x| x.into()),
            output_base: output_base.map(|x| x.into()),
        })
    }

<<<<<<< HEAD
    fn dump_repo_mapping(&self, repo: &str) -> anyhow::Result<HashMap<String, String>> {
        let output = Command::new(&self.bazel)
            .args(["mod", "dump_repo_mapping"])
            .arg(repo)
            .current_dir(std::env::current_dir()?)
            .output()?;

        if !output.status.success() {
            return Err(anyhow!("Command `bazel mod dump_repo_mapping` failed"));
        }

        Ok(serde_json::from_slice(&output.stdout)?)
=======
    fn query(&self, workspace_dir: Option<&Path>, query: &str) -> anyhow::Result<String> {
        let mut command = Command::new(&self.bazel);
        let mut command = command.arg("query").arg(query);
        if let Some(workspace_dir) = workspace_dir {
            command = command.current_dir(workspace_dir)
        }
        let output = command.output()?;

        if !output.status.success() {
            return Err(anyhow::anyhow!("Command `bazel query` failed"));
        }

        Ok(String::from_utf8(output.stdout)?)
>>>>>>> 715b5197
    }
}

#[cfg(test)]
pub(crate) struct MockBazel {
    pub(crate) info: BazelInfo,
<<<<<<< HEAD
    pub(crate) repo_mappings: HashMap<String, HashMap<String, String>>,
=======
    pub(crate) queries: HashMap<String, String>,
>>>>>>> 715b5197
}

#[cfg(test)]
impl BazelClient for MockBazel {
    fn info(&self) -> anyhow::Result<BazelInfo> {
        Ok(self.info.clone())
    }

<<<<<<< HEAD
    fn dump_repo_mapping(&self, repo: &str) -> anyhow::Result<HashMap<String, String>> {
        Ok(self
            .repo_mappings
            .get(repo)
            .ok_or_else(|| anyhow!("Cannot find repo mapping"))?
            .clone())
=======
    fn query(&self, _workspace_dir: Option<&Path>, query: &str) -> anyhow::Result<String> {
        self.queries
            .get(query)
            .map(|result| result.clone())
            .ok_or_else(|| anyhow!("Query {} not registered in mock", query))
>>>>>>> 715b5197
    }
}<|MERGE_RESOLUTION|>--- conflicted
+++ resolved
@@ -1,19 +1,9 @@
 use std::{
-<<<<<<< HEAD
     collections::HashMap,
-=======
->>>>>>> 715b5197
     path::{Path, PathBuf},
     process::Command,
 };
 
-<<<<<<< HEAD
-=======
-#[cfg(test)]
-use std::collections::HashMap;
-
-#[cfg(test)]
->>>>>>> 715b5197
 use anyhow::anyhow;
 
 #[derive(Clone)]
@@ -27,11 +17,8 @@
 /// it involves spawning a server and each invocation takes a workspace-level lock.
 pub(crate) trait BazelClient {
     fn info(&self) -> anyhow::Result<BazelInfo>;
-<<<<<<< HEAD
     fn dump_repo_mapping(&self, repo: &str) -> anyhow::Result<HashMap<String, String>>;
-=======
     fn query(&self, workspace_dir: Option<&Path>, query: &str) -> anyhow::Result<String>;
->>>>>>> 715b5197
 }
 
 pub(crate) struct BazelCli {
@@ -76,7 +63,6 @@
         })
     }
 
-<<<<<<< HEAD
     fn dump_repo_mapping(&self, repo: &str) -> anyhow::Result<HashMap<String, String>> {
         let output = Command::new(&self.bazel)
             .args(["mod", "dump_repo_mapping"])
@@ -89,7 +75,8 @@
         }
 
         Ok(serde_json::from_slice(&output.stdout)?)
-=======
+    }
+
     fn query(&self, workspace_dir: Option<&Path>, query: &str) -> anyhow::Result<String> {
         let mut command = Command::new(&self.bazel);
         let mut command = command.arg("query").arg(query);
@@ -103,18 +90,14 @@
         }
 
         Ok(String::from_utf8(output.stdout)?)
->>>>>>> 715b5197
     }
 }
 
 #[cfg(test)]
 pub(crate) struct MockBazel {
     pub(crate) info: BazelInfo,
-<<<<<<< HEAD
     pub(crate) repo_mappings: HashMap<String, HashMap<String, String>>,
-=======
     pub(crate) queries: HashMap<String, String>,
->>>>>>> 715b5197
 }
 
 #[cfg(test)]
@@ -123,19 +106,18 @@
         Ok(self.info.clone())
     }
 
-<<<<<<< HEAD
     fn dump_repo_mapping(&self, repo: &str) -> anyhow::Result<HashMap<String, String>> {
         Ok(self
             .repo_mappings
             .get(repo)
             .ok_or_else(|| anyhow!("Cannot find repo mapping"))?
             .clone())
-=======
+    }
+
     fn query(&self, _workspace_dir: Option<&Path>, query: &str) -> anyhow::Result<String> {
         self.queries
             .get(query)
             .map(|result| result.clone())
             .ok_or_else(|| anyhow!("Query {} not registered in mock", query))
->>>>>>> 715b5197
     }
 }