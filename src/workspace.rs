--- conflicted
+++ resolved
@@ -5,12 +5,8 @@
     path::{Path, PathBuf},
 };
 
-<<<<<<< HEAD
+use ring::digest;
 use starlark_lsp::server::LspUrl;
-use tempfile::TempDir;
-=======
-use ring::digest;
->>>>>>> abc99e96
 
 use crate::client::BazelInfo;
 
@@ -37,22 +33,11 @@
         query_output_base: Option<P>,
     ) -> io::Result<Self> {
         Ok(Self {
-<<<<<<< HEAD
-            root: root.as_ref().to_owned(),
-            workspace_name: info.execution_root.and_then(|execroot| {
-                match PathBuf::from(execroot)
-                    .file_name()?
-                    .to_string_lossy()
-                    .to_string()
-                {
-                    name if is_default_workspace_name(&name) => None,
-=======
             root: PathBuf::from(info.workspace),
             workspace_name: PathBuf::from(info.execution_root)
                 .file_name()
                 .and_then(|name| match name.to_string_lossy().to_string() {
-                    name if name == DEFAULT_WORKSPACE_NAME => None,
->>>>>>> abc99e96
+                    name if is_default_workspace_name(&name) => None,
                     name => Some(name),
                 }),
             external_output_base: PathBuf::from(info.output_base).join("external"),
@@ -83,7 +68,6 @@
             })
     }
 
-<<<<<<< HEAD
     pub fn get_repository_for_lspurl<'a>(&'a self, url: &'a LspUrl) -> Option<Cow<'a, str>> {
         match url {
             LspUrl::File(path) => self.get_repository_for_path(path).map(|(repo, _)| repo),
@@ -91,14 +75,8 @@
         }
     }
 
-    pub fn get_repository_path(&self, repository_name: &str) -> Option<PathBuf> {
-        self.external_output_base
-            .as_ref()
-            .map(|external_output_base| external_output_base.join(repository_name))
-=======
     pub fn get_repository_path(&self, repository_name: &str) -> PathBuf {
         self.external_output_base.join(repository_name)
->>>>>>> abc99e96
     }
 
     pub fn get_repository_names(&self) -> Vec<Cow<str>> {
