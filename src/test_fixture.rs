use std::{
    collections::HashMap,
    fs, io,
    path::{Path, PathBuf},
};

use anyhow::anyhow;

use crate::{
    bazel::BazelContext,
    client::{BazelInfo, MockBazel, ProfilingClient},
    eval::ContextMode,
};

pub struct TestFixture {
    path: PathBuf,
}

impl TestFixture {
    pub fn new(name: &str) -> io::Result<TestFixture> {
        Ok(TestFixture {
            path: fs::canonicalize(PathBuf::from(".").join("fixtures").join(name))?,
        })
    }

    pub fn output_base(&self) -> PathBuf {
        self.path.join("output_base")
    }

    pub fn workspace_root(&self) -> PathBuf {
        self.path.join("root")
    }

    pub fn external_dir(&self, repo: &str) -> PathBuf {
        self.output_base().join("external").join(repo)
    }

    pub(crate) fn context(&self) -> anyhow::Result<BazelContext<ProfilingClient<MockBazel>>> {
        self.context_builder()?.build()
    }

    pub(crate) fn context_builder(&self) -> anyhow::Result<ContextBuilder> {
        Ok(ContextBuilder {
            client: MockBazel {
                info: BazelInfo {
                    output_base: Some(path_to_string(self.output_base())?),
                    execution_root: Some(path_to_string(
                        self.output_base().join("execroot").join("root"),
                    )?),
                },
                queries: HashMap::new(),
                repo_mappings: HashMap::new(),
            },
            mode: ContextMode::Check,
            print_non_none: true,
            prelude: Vec::new(),
            module: true,
        })
    }
}

pub(crate) struct ContextBuilder {
    client: MockBazel,
    mode: ContextMode,
    print_non_none: bool,
    prelude: Vec<PathBuf>,
    module: bool,
}

impl ContextBuilder {
    pub(crate) fn query(mut self, query: &str, result: &str) -> Self {
        self.client.queries.insert(query.into(), result.into());

        self
    }

<<<<<<< HEAD
    pub(crate) fn repo_mapping_json(mut self, repo: &str, mapping: serde_json::Value) -> anyhow::Result<Self> {
        self.client.repo_mappings.insert(repo.into(), serde_json::from_value(mapping)?);

        Ok(self)
    }

    pub(crate) fn build(self) -> anyhow::Result<BazelContext<MockBazel>> {
        BazelContext::new(self.client, self.mode, self.print_non_none, &self.prelude, self.module)
=======
    pub(crate) fn build(self) -> anyhow::Result<BazelContext<ProfilingClient<MockBazel>>> {
        BazelContext::new(
            ProfilingClient::new(self.client),
            self.mode,
            self.print_non_none,
            &self.prelude,
            self.module,
        )
>>>>>>> 608135ef
    }
}

fn path_to_string<P: AsRef<Path>>(path: P) -> anyhow::Result<String> {
    Ok(path
        .as_ref()
        .to_str()
        .ok_or_else(|| anyhow!("Cannot convert path to string"))?
        .into())
}<|MERGE_RESOLUTION|>--- conflicted
+++ resolved
@@ -74,16 +74,12 @@
         self
     }
 
-<<<<<<< HEAD
     pub(crate) fn repo_mapping_json(mut self, repo: &str, mapping: serde_json::Value) -> anyhow::Result<Self> {
         self.client.repo_mappings.insert(repo.into(), serde_json::from_value(mapping)?);
 
         Ok(self)
     }
 
-    pub(crate) fn build(self) -> anyhow::Result<BazelContext<MockBazel>> {
-        BazelContext::new(self.client, self.mode, self.print_non_none, &self.prelude, self.module)
-=======
     pub(crate) fn build(self) -> anyhow::Result<BazelContext<ProfilingClient<MockBazel>>> {
         BazelContext::new(
             ProfilingClient::new(self.client),
@@ -92,7 +88,6 @@
             &self.prelude,
             self.module,
         )
->>>>>>> 608135ef
     }
 }
 
