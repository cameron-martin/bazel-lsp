--- conflicted
+++ resolved
@@ -36,24 +36,6 @@
     }
 
     pub(crate) fn context(&self) -> anyhow::Result<BazelContext<MockBazel>> {
-<<<<<<< HEAD
-        self.context_with_repo_mappings(HashMap::new())
-    }
-
-    pub(crate) fn context_with_repo_mappings(
-        &self,
-        repo_mappings: HashMap<String, HashMap<String, String>>,
-    ) -> anyhow::Result<BazelContext<MockBazel>> {
-        let client = MockBazel {
-            info: BazelInfo {
-                output_base: Some(path_to_string(self.output_base())?),
-                execution_root: Some(path_to_string(
-                    self.output_base().join("execroot").join("_main"),
-                )?),
-            },
-            repo_mappings,
-        };
-=======
         self.context_builder()?.build()
     }
 
@@ -67,6 +49,7 @@
                     )?),
                 },
                 queries: HashMap::new(),
+                repo_mappings: HashMap::new(),
             },
             mode: ContextMode::Check,
             print_non_none: true,
@@ -92,7 +75,12 @@
 
         self
     }
->>>>>>> 715b5197
+
+    pub(crate) fn repo_mapping_json(mut self, repo: &str, mapping: serde_json::Value) -> anyhow::Result<Self> {
+        self.client.repo_mappings.insert(repo.into(), serde_json::from_value(mapping)?);
+
+        Ok(self)
+    }
 
     pub(crate) fn build(self) -> anyhow::Result<BazelContext<MockBazel>> {
         BazelContext::new(self.client, self.mode, self.print_non_none, &self.prelude, self.module)
