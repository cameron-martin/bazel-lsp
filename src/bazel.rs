/*
 * Copyright 2019 The Starlark in Rust Authors.
 * Copyright (c) Facebook, Inc. and its affiliates.
 *
 * Licensed under the Apache License, Version 2.0 (the "License");
 * you may not use this file except in compliance with the License.
 * You may obtain a copy of the License at
 *
 *     https://www.apache.org/licenses/LICENSE-2.0
 *
 * Unless required by applicable law or agreed to in writing, software
 * distributed under the License is distributed on an "AS IS" BASIS,
 * WITHOUT WARRANTIES OR CONDITIONS OF ANY KIND, either express or implied.
 * See the License for the specific language governing permissions and
 * limitations under the License.
 */

//! This file provides an implementation of starlark-rust's `LspContext` aimed at
//! the use in a Bazel project.

use std::borrow::Cow;
use std::cell::RefCell;
use std::collections::HashMap;
use std::collections::HashSet;
use std::fs;
use std::io;
use std::iter;
use std::ops::Deref;
use std::path::Path;
use std::path::PathBuf;
use std::rc::Rc;

use either::Either;
use lsp_types::CompletionItemKind;
use lsp_types::Url;
use prost::Message;
use starlark::analysis::find_call_name::AstModuleFindCallName;
use starlark::analysis::AstModuleLint;
use starlark::collections::SmallMap;
use starlark::docs::get_registered_starlark_docs;
use starlark::docs::render_docs_as_code;
use starlark::docs::Doc;
use starlark::docs::DocItem;
use starlark::docs::DocModule;
use starlark::environment::FrozenModule;
use starlark::environment::Module;
use starlark::errors::EvalMessage;
use starlark::eval::Evaluator;
use starlark::syntax::AstModule;
use starlark_lsp::completion::StringCompletionResult;
use starlark_lsp::completion::StringCompletionType;
use starlark_lsp::error::eval_message_to_lsp_diagnostic;
use starlark_lsp::server::LspContext;
use starlark_lsp::server::LspEvalResult;
use starlark_lsp::server::LspUrl;
use starlark_lsp::server::StringLiteralResult;

use crate::builtin;
use crate::client::BazelClient;
use crate::eval::dialect;
use crate::eval::globals;
use crate::eval::ContextMode;
use crate::eval::EvalResult;
use crate::label::Label;
use crate::workspace::BazelWorkspace;

#[derive(Debug, thiserror::Error)]
enum ContextError {
    /// The provided Url was not absolute and it needs to be.
    #[error("Path for URL `{}` was not absolute", .0)]
    NotAbsolute(LspUrl),
    /// The scheme provided was not correct or supported.
    #[error("Url `{}` was expected to be of type `{}`", .1, .0)]
    WrongScheme(String, LspUrl),
}

/// Errors when [`LspContext::resolve_load()`] cannot resolve a given path.
#[derive(thiserror::Error, Debug)]
enum ResolveLoadError {
    /// Attempted to resolve a relative path, but no current_file_path was provided,
    /// so it is not known what to resolve the path against.
    #[error("Relative label `{}` provided, but current_file_path could not be determined", .0)]
    MissingCurrentFilePath(Label),
    /// The scheme provided was not correct or supported.
    #[error("Url `{}` was expected to be of type `{}`", .1, .0)]
    WrongScheme(String, LspUrl),
    /// Received a load for an absolute path from the root of the workspace, but the
    /// path to the workspace root was not provided.
    #[error("Label `{}` is absolute from the root of the workspace, but no workspace root was provided", .0)]
    MissingWorkspaceRoot(Label),
    /// The path contained a repository name that is not known to Bazel.
    #[error("Cannot resolve label `{}` because the repository `{}` is unknown", .0, .1)]
    UnknownRepository(Label, String),
    /// The path contained a target name that does not resolve to an existing file.
    #[error("Cannot resolve path `{}` because the file does not exist", .0)]
    TargetNotFound(String),
}

/// Errors when [`LspContext::render_as_load()`] cannot render a given path.
#[derive(thiserror::Error, Debug)]
enum RenderLoadError {
    /// Attempted to get the filename of a path that does not seem to contain a filename.
    #[error("Path `{}` provided, which does not seem to contain a filename", .0.display())]
    MissingTargetFilename(PathBuf),
    /// The scheme provided was not correct or supported.
    #[error("Urls `{}` and `{}` was expected to be of type `{}`", .1, .2, .0)]
    WrongScheme(String, LspUrl, LspUrl),
}

/// Starting point for resolving filesystem completions.
#[derive(Debug, Clone, PartialEq, Eq)]
enum FilesystemCompletionRoot<'a> {
    /// A resolved path, e.g. from an opened document.
    Path(&'a Path),
    /// An unresolved path, e.g. from a string literal in a `load` statement.
    String(&'a str),
}

#[derive(Debug, Clone, PartialEq, Eq)]
enum FilesystemFileCompletionOptions {
    All,
    OnlyLoadable,
    None,
}

/// Options for resolving filesystem completions.
#[derive(Debug, Clone, PartialEq, Eq)]
struct FilesystemCompletionOptions {
    /// Whether to include directories in the results.
    directories: bool,
    /// Whether to include files in the results.
    files: FilesystemFileCompletionOptions,
    /// Whether to include target names from BUILD files.
    targets: bool,
}

pub(crate) struct BazelContext<Client> {
    workspaces: RefCell<HashMap<PathBuf, Rc<BazelWorkspace>>>,
    query_output_base: Option<PathBuf>,
    pub(crate) mode: ContextMode,
    pub(crate) print_non_none: bool,
    pub(crate) prelude: Vec<FrozenModule>,
    pub(crate) module: Option<Module>,
    pub(crate) builtin_docs: HashMap<LspUrl, String>,
    pub(crate) builtin_symbols: HashMap<String, LspUrl>,
    pub(crate) client: Client,
}

impl<Client: BazelClient> BazelContext<Client> {
    const BUILD_FILE_NAMES: [&'static str; 2] = ["BUILD", "BUILD.bazel"];
    const LOADABLE_EXTENSIONS: [&'static str; 1] = ["bzl"];

    pub(crate) fn new(
        client: Client,
        mode: ContextMode,
        print_non_none: bool,
        prelude: &[PathBuf],
        module: bool,
        query_output_base: Option<PathBuf>,
    ) -> anyhow::Result<Self> {
        let globals = globals();
        let prelude: Vec<_> = prelude
            .iter()
            .map(|x| {
                let env = Module::new();
                {
                    let mut eval = Evaluator::new(&env);
                    let module = AstModule::parse_file(x, &dialect())
                        .map_err(starlark::Error::into_anyhow)?;
                    eval.eval_module(module, &globals)
                        .map_err(starlark::Error::into_anyhow)?;
                }
                env.freeze()
            })
            .collect::<anyhow::Result<_>>()?;

        let module = if module {
            Some(Self::new_module(&prelude))
        } else {
            None
        };
        let mut builtins: HashMap<LspUrl, Vec<Doc>> = HashMap::new();
        let mut builtin_symbols: HashMap<String, LspUrl> = HashMap::new();
        for doc in get_registered_starlark_docs() {
            let uri = Self::url_for_doc(&doc);
            builtin_symbols.insert(doc.id.name.clone(), uri.clone());
            builtins.entry(uri).or_default().push(doc);
        }
        let builtin_docs = builtins
            .into_iter()
            .map(|(u, ds)| (u, render_docs_as_code(&ds)))
            .collect();

        Ok(Self {
            workspaces: RefCell::new(HashMap::new()),
            query_output_base,
            mode,
            print_non_none,
            prelude,
            module,
            builtin_docs,
            builtin_symbols,
            client,
        })
    }

    // Convert an anyhow over iterator of EvalMessage, into an iterator of EvalMessage
    fn err(
        file: &str,
        result: starlark::Result<EvalResult<impl Iterator<Item = EvalMessage>>>,
    ) -> EvalResult<impl Iterator<Item = EvalMessage>> {
        match result {
            Err(e) => EvalResult {
                messages: Either::Left(iter::once(EvalMessage::from_error(Path::new(file), &e))),
                ast: None,
            },
            Ok(res) => EvalResult {
                messages: Either::Right(res.messages),
                ast: res.ast,
            },
        }
    }

    fn url_for_doc(doc: &Doc) -> LspUrl {
        let url = match &doc.item {
            DocItem::Module(_) => Url::parse("starlark:/native/builtins.bzl").unwrap(),
            DocItem::Object(_) => {
                Url::parse(&format!("starlark:/native/builtins/{}.bzl", doc.id.name)).unwrap()
            }
            DocItem::Function(_) | DocItem::Property(_) => {
                Url::parse("starlark:/native/builtins.bzl").unwrap()
            }
        };
        LspUrl::try_from(url).unwrap()
    }

    fn new_module(prelude: &[FrozenModule]) -> Module {
        let module = Module::new();
        for p in prelude {
            module.import_public_symbols(p);
        }
        module
    }

    fn go(&self, file: &str, ast: AstModule) -> EvalResult<impl Iterator<Item = EvalMessage>> {
        let mut warnings = Either::Left(iter::empty());
        let mut errors = Either::Left(iter::empty());
        let final_ast = match self.mode {
            ContextMode::Check => {
                warnings = Either::Right(self.check(&ast));
                Some(ast)
            }
            ContextMode::Run => {
                errors = Either::Right(self.run(file, ast).messages);
                None
            }
        };
        EvalResult {
            messages: warnings.chain(errors),
            ast: final_ast,
        }
    }

    fn run(&self, file: &str, ast: AstModule) -> EvalResult<impl Iterator<Item = EvalMessage>> {
        let new_module;
        let module = match self.module.as_ref() {
            Some(module) => module,
            None => {
                new_module = Self::new_module(&self.prelude);
                &new_module
            }
        };
        let mut eval = Evaluator::new(module);
        eval.enable_terminal_breakpoint_console();
        let globals = globals();
        Self::err(
            file,
            eval.eval_module(ast, &globals)
                .map(|v| {
                    if self.print_non_none && !v.is_none() {
                        println!("{}", v);
                    }
                    EvalResult {
                        messages: iter::empty(),
                        ast: None,
                    }
                })
                .map_err(Into::into),
        )
    }

    fn check(&self, module: &AstModule) -> impl Iterator<Item = EvalMessage> {
        let globals = if self.prelude.is_empty() {
            None
        } else {
            let mut globals = HashSet::new();
            for modu in &self.prelude {
                for name in modu.names() {
                    globals.insert(name.as_str().to_owned());
                }
            }

            for global_symbol in self.builtin_symbols.keys() {
                globals.insert(global_symbol.to_owned());
            }

            Some(globals)
        };

        module
            .lint(globals.as_ref())
            .into_iter()
            .map(EvalMessage::from)
    }

    /// Gets the possibly-cached workspace for a directory, or creates a new one if it doesn't exist.
    /// Returns none if a workspace cannot be found
    fn workspace<P: AsRef<Path>>(
        &self,
        workspace_dir: Option<P>,
    ) -> anyhow::Result<Option<Rc<BazelWorkspace>>> {
        let mut workspaces = self.workspaces.borrow_mut();

        if let Some(workspace_dir) = workspace_dir {
            if let Some(workspace) = workspaces.get(workspace_dir.as_ref()) {
                Ok(Some(workspace.clone()))
            } else {
                let info = self.client.info(workspace_dir.as_ref())?;

                let workspace =
                    BazelWorkspace::from_bazel_info(info, self.query_output_base.as_deref())?;

                workspaces.insert(workspace_dir.as_ref().to_owned(), Rc::new(workspace));

                Ok(workspaces.get(workspace_dir.as_ref()).map(|ws| ws.clone()))
            }
        } else {
            Ok(None)
        }
    }

    pub(crate) fn file_with_contents(
        &self,
        filename: &str,
        content: String,
    ) -> EvalResult<impl Iterator<Item = EvalMessage>> {
        Self::err(
            filename,
            AstModule::parse(filename, content, &dialect())
                .map(|module| self.go(filename, module))
                .map_err(Into::into),
        )
    }

    // TODO: Consider caching this
    fn repo_mapping_for_file(
        &self,
        workspace: &BazelWorkspace,
        current_file: &LspUrl,
    ) -> anyhow::Result<HashMap<String, String>> {
        let current_repository = workspace
            .get_repository_for_lspurl(current_file)
            .unwrap_or(Cow::Borrowed(""));

        self.client
            .dump_repo_mapping(workspace, &current_repository)
    }

    /// Finds the directory that is the root of a package, given a label
    fn resolve_folder<'a>(
        &self,
        label: &Label,
        current_file: &LspUrl,
        workspace: Option<&BazelWorkspace>,
    ) -> anyhow::Result<PathBuf> {
        // Find the root we're resolving from. There's quite a few cases to consider here:
        // - `repository` is empty, and we're resolving from the workspace root.
        // - `repository` is empty, and we're resolving from a known remote repository.
        // - `repository` is not empty, and refers to the current repository (the workspace).
        // - `repository` is not empty, and refers to a known remote repository.
        //
        // Also with all of these cases, we need to consider if we have build system
        // information or not. If not, we can't resolve any remote repositories, and we can't
        // know whether a repository name refers to the workspace or not.
        let resolve_root = match &label.repo {
            // Repository is empty. If we know what file we're resolving from, use the build
            // system information to check if we're in a known remote repository, and what the
            // root is. Fall back to the `workspace_root` otherwise.
            None => {
                if let Some(repository_name) =
                    workspace.and_then(|ws| ws.get_repository_for_lspurl(current_file))
                {
                    workspace
                        .map(|ws| ws.get_repository_path(&repository_name))
                        .map(Cow::Owned)
                } else {
                    workspace.map(|ws| Cow::Borrowed(&ws.root))
                }
            }
            // We have a repository name and build system information. Check if the repository
            // name refers to the workspace, and if so, use the workspace root. If not, check
            // if it refers to a known remote repository, and if so, use that root.
            // Otherwise, fail with an error.
            Some(repository) => {
                // If we are navigating to another repository, we need to apply the repo mapping.
                // The repo mapping depends on the current repository, so resolve that first.
                let repo_mapping = workspace
                    .and_then(|ws| self.repo_mapping_for_file(ws, current_file).ok())
                    .unwrap_or_default();

                let remote_repository_name = repo_mapping
                    .get(&repository.name)
                    .unwrap_or(&repository.name);

                if matches!(workspace, Some(ws) if ws.workspace_name.as_ref() == Some(&repository.name))
                {
                    workspace.map(|ws| Cow::Borrowed(&ws.root))
                } else if let Some(remote_repository_root) = workspace
<<<<<<< HEAD
                    .and_then(|ws| ws.get_repository_path(remote_repository_name))
=======
                    .map(|ws| ws.get_repository_path(&repository.name))
>>>>>>> abc99e96
                    .map(Cow::Owned)
                {
                    Some(remote_repository_root)
                } else {
                    return Err(ResolveLoadError::UnknownRepository(
                        label.clone(),
                        repository.name.clone(),
                    )
                    .into());
                }
            }
        };

        if let Some(package) = &label.package {
            // Resolve from the root of the repository.
            match resolve_root {
                Some(resolve_root) => Ok(resolve_root.join(package)),
                None => Err(ResolveLoadError::MissingWorkspaceRoot(label.clone()).into()),
            }
        } else {
            // If we don't have a package, this is relative to the current file,
            // so resolve relative paths from the current file.
            match current_file {
                LspUrl::File(current_file_path) => {
                    let current_file_dir = current_file_path.parent();
                    match current_file_dir {
                        Some(current_file_dir) => Ok(current_file_dir.to_owned()),
                        None => Err(ResolveLoadError::MissingCurrentFilePath(label.clone()).into()),
                    }
                }
                _ => Err(
                    ResolveLoadError::WrongScheme("file://".to_owned(), current_file.clone())
                        .into(),
                ),
            }
        }
    }

    fn get_filesystem_entries(
        &self,
        from: FilesystemCompletionRoot,
        current_file: &LspUrl,
        workspace: Option<&BazelWorkspace>,
        options: &FilesystemCompletionOptions,
        results: &mut Vec<StringCompletionResult>,
    ) -> anyhow::Result<()> {
        // Find the actual folder on disk we're looking at.
        let (from_path, render_base) = match from {
            FilesystemCompletionRoot::Path(path) => (path.to_owned(), ""),
            FilesystemCompletionRoot::String(str) => {
                let label = Label::parse(str)?;
                (self.resolve_folder(&label, current_file, workspace)?, str)
            }
        };

        for entry in fs::read_dir(from_path)? {
            let entry = entry?;
            let path = entry.path();
            // NOTE: Safe to `unwrap()` here, because we know that `path` is a file system path. And
            // since it's an entry in a directory, it must have a file name.
            let file_name = path.file_name().unwrap().to_string_lossy();
            if path.is_dir() && options.directories {
                results.push(StringCompletionResult {
                    value: file_name.to_string(),
                    insert_text: Some(format!(
                        "{}{}",
                        if render_base.ends_with('/') || render_base.is_empty() {
                            ""
                        } else {
                            "/"
                        },
                        file_name
                    )),
                    insert_text_offset: render_base.len(),
                    kind: CompletionItemKind::FOLDER,
                });
            } else if path.is_file() {
                if Self::BUILD_FILE_NAMES.contains(&file_name.as_ref()) {
                    if options.targets {
                        if let Some(targets) = self.query_buildable_targets(
                            &format!(
                                "{render_base}{}",
                                if render_base.ends_with(':') { "" } else { ":" }
                            ),
                            workspace,
                        ) {
                            results.extend(targets.into_iter().map(|target| {
                                StringCompletionResult {
                                    value: target.to_owned(),
                                    insert_text: Some(format!(
                                        "{}{}",
                                        if render_base.ends_with(':') { "" } else { ":" },
                                        target
                                    )),
                                    insert_text_offset: render_base.len(),
                                    kind: CompletionItemKind::PROPERTY,
                                }
                            }));
                        }
                    }
                    continue;
                } else if options.files != FilesystemFileCompletionOptions::None {
                    // Check if it's in the list of allowed extensions. If we have a list, and it
                    // doesn't contain the extension, or the file has no extension, skip this file.
                    if options.files == FilesystemFileCompletionOptions::OnlyLoadable {
                        let extension = path.extension().map(|ext| ext.to_string_lossy());
                        match extension {
                            Some(extension) => {
                                if !Self::LOADABLE_EXTENSIONS.contains(&extension.as_ref()) {
                                    continue;
                                }
                            }
                            None => {
                                continue;
                            }
                        }
                    }

                    results.push(StringCompletionResult {
                        value: file_name.to_string(),
                        insert_text: Some(format!(
                            "{}{}",
                            if render_base.ends_with(':') || render_base.is_empty() {
                                ""
                            } else {
                                ":"
                            },
                            file_name
                        )),
                        insert_text_offset: render_base.len(),
                        kind: CompletionItemKind::FILE,
                    });
                }
            }
        }

        Ok(())
    }

    fn query_buildable_targets(
        &self,
        module: &str,
        workspace: Option<&BazelWorkspace>,
    ) -> Option<Vec<String>> {
        let workspace = workspace?;

        let output = self.client.query(workspace, &format!("{module}*")).ok()?;

        Some(
            output
                .lines()
                .filter_map(|line| line.strip_prefix(module).map(|str| str.to_owned()))
                .collect(),
        )
    }
}

impl<Client: BazelClient> LspContext for BazelContext<Client> {
    fn parse_file_with_contents(&self, uri: &LspUrl, content: String) -> LspEvalResult {
        match uri {
            LspUrl::File(uri) => {
                let EvalResult { messages, ast } =
                    self.file_with_contents(&uri.to_string_lossy(), content);
                LspEvalResult {
                    diagnostics: messages.map(eval_message_to_lsp_diagnostic).collect(),
                    ast,
                }
            }
            _ => LspEvalResult::default(),
        }
    }

    fn resolve_load(
        &self,
        path: &str,
        current_file: &LspUrl,
        workspace_root: Option<&Path>,
    ) -> anyhow::Result<LspUrl> {
        let label = Label::parse(path)?;
        let workspace = self.workspace(workspace_root)?;

        let folder = self.resolve_folder(&label, current_file, workspace.as_deref())?;

        // Try the presumed filename first, and check if it exists.
        let presumed_path = folder.join(label.name);
        if presumed_path.exists() {
            return Ok(Url::from_file_path(presumed_path).unwrap().try_into()?);
        }

        // If the presumed filename doesn't exist, try to find a build file from the build system
        // and use that instead.
        for build_file_name in Self::BUILD_FILE_NAMES {
            let path = folder.join(build_file_name);
            if path.exists() {
                return Ok(Url::from_file_path(path).unwrap().try_into()?);
            }
        }

        Err(ResolveLoadError::TargetNotFound(path.to_owned()).into())
    }

    fn render_as_load(
        &self,
        target: &LspUrl,
        current_file: &LspUrl,
        workspace_root: Option<&Path>,
    ) -> anyhow::Result<String> {
        let workspace = self.workspace(workspace_root)?;

        match (target, current_file) {
            // Check whether the target and the current file are in the same package.
            (LspUrl::File(target_path), LspUrl::File(current_file_path)) if matches!((target_path.parent(), current_file_path.parent()), (Some(a), Some(b)) if a == b) =>
            {
                // Then just return a relative path.
                let target_filename = target_path.file_name();
                match target_filename {
                    Some(filename) => Ok(format!(":{}", filename.to_string_lossy())),
                    None => Err(RenderLoadError::MissingTargetFilename(target_path.clone()).into()),
                }
            }
            (LspUrl::File(target_path), _) => {
                // Try to find a repository that contains the target, as well as the path to the
                // target relative to the repository root. If we can't find a repository, we'll
                // try to resolve the target relative to the workspace root. If we don't have a
                // workspace root, we'll just use the target path as-is.
                let (repository, target_path) = &workspace
                    .as_deref()
                    .and_then(|ws| ws.get_repository_for_path(target_path))
                    .map(|(repository, target_path)| (Some(repository), target_path))
                    .or_else(|| {
                        workspace_root
                            .and_then(|root| target_path.strip_prefix(root).ok())
                            .map(|path| (None, path))
                    })
                    .unwrap_or((None, target_path));

                let target_filename = target_path.file_name();
                match target_filename {
                    Some(filename) => Ok(format!(
                        "@{}//{}:{}",
                        repository.as_ref().unwrap_or(&Cow::Borrowed("")),
                        target_path
                            .parent()
                            .map(|path| path.to_string_lossy())
                            .unwrap_or_default(),
                        filename.to_string_lossy()
                    )),
                    None => Err(
                        RenderLoadError::MissingTargetFilename(target_path.to_path_buf()).into(),
                    ),
                }
            }
            _ => Err(RenderLoadError::WrongScheme(
                "file://".to_owned(),
                target.clone(),
                current_file.clone(),
            )
            .into()),
        }
    }

    fn resolve_string_literal(
        &self,
        literal: &str,
        current_file: &LspUrl,
        workspace_root: Option<&Path>,
    ) -> anyhow::Result<Option<StringLiteralResult>> {
        self.resolve_load(literal, current_file, workspace_root)
            .map(|url| {
                let original_target_name = Path::new(literal).file_name();
                let path_file_name = url.path().file_name();
                let same_filename = original_target_name == path_file_name;

                Some(StringLiteralResult {
                    url: url.clone(),
                    // If the target name is the same as the original target name, we don't need to
                    // do anything. Otherwise, we need to find the function call in the target file
                    // that has a `name` parameter with the same value as the original target name.
                    location_finder: if same_filename {
                        None
                    } else {
                        match Label::parse(literal) {
                            Err(_) => None,
                            Ok(label) => Some(Box::new(move |ast| {
                                Ok(ast.find_function_call_with_name(&label.name))
                            })),
                        }
                    },
                })
            })
    }

    fn get_load_contents(&self, uri: &LspUrl) -> anyhow::Result<Option<String>> {
        match uri {
            LspUrl::File(path) => match path.is_absolute() {
                true => match fs::read_to_string(path) {
                    Ok(contents) => Ok(Some(contents)),
                    Err(e) if e.kind() == io::ErrorKind::NotFound => Ok(None),
                    Err(e) => Err(e.into()),
                },
                false => Err(ContextError::NotAbsolute(uri.clone()).into()),
            },
            LspUrl::Starlark(_) => Ok(self.builtin_docs.get(uri).cloned()),
            _ => Err(ContextError::WrongScheme("file://".to_owned(), uri.clone()).into()),
        }
    }

    fn get_environment(&self, uri: &LspUrl) -> DocModule {
        let mut is_build_file = false;
        let mut is_bzl_file = false;

        if let LspUrl::File(path) = uri {
            if let Some(extension) = path.extension() {
                if extension == "bzl" {
                    is_bzl_file = true;
                }
            }

            if let Some(file_name) = path.file_name() {
                if Self::BUILD_FILE_NAMES.iter().any(|name| *name == file_name) {
                    is_build_file = true;
                }
            }
        }

        let proto = include_bytes!("builtin/builtin.pb");
        let builtins = builtin::Builtins::decode(&proto[..]).unwrap();
        let members: SmallMap<_, _> = builtins
            .global
            .iter()
            .flat_map(|global| {
                if global.api_context == builtin::ApiContext::All as i32
                    || (global.api_context == builtin::ApiContext::Bzl as i32 && is_bzl_file)
                    || (global.api_context == builtin::ApiContext::Build as i32 && is_build_file)
                {
                    Some((global.name.clone(), builtin::value_to_doc_member(global)))
                } else {
                    None
                }
            })
            .collect();

        DocModule {
            docs: None,
            members,
        }
    }

    fn get_url_for_global_symbol(
        &self,
        _current_file: &LspUrl,
        symbol: &str,
    ) -> anyhow::Result<Option<LspUrl>> {
        Ok(self.builtin_symbols.get(symbol).cloned())
    }

    fn get_string_completion_options(
        &self,
        document_uri: &LspUrl,
        kind: StringCompletionType,
        current_value: &str,
        workspace_root: Option<&Path>,
    ) -> anyhow::Result<Vec<StringCompletionResult>> {
        let workspace = self.workspace(workspace_root)?;

        let offer_repository_names = current_value.is_empty()
            || current_value == "@"
            || (current_value.starts_with('@') && !current_value.contains('/'))
            || (!current_value.contains('/') && !current_value.contains(':'));

        let repo_mapping = workspace
            .as_deref()
            .and_then(|ws| self.repo_mapping_for_file(ws, document_uri).ok());

        let mut names = if offer_repository_names {
            if let Some(workspace) = &workspace {
                let repo_names = match &repo_mapping {
                    Some(repo_mappings) => repo_mappings
                        .keys()
                        .filter(|key| *key != "")
                        .map(|key| Cow::Borrowed(key.deref()))
                        .collect(),
                    None => workspace.get_repository_names(),
                };

                repo_names
                    .into_iter()
                    .map(|name| {
                        let name_with_at = format!("@{}", name);
                        let insert_text = format!("{}//", &name_with_at);

                        StringCompletionResult {
                            value: name_with_at,
                            insert_text: Some(insert_text),
                            insert_text_offset: 0,
                            kind: CompletionItemKind::MODULE,
                        }
                    })
                    .collect()
            } else {
                Vec::new()
            }
        } else {
            Vec::new()
        };

        // Complete filenames if we're not in the middle of typing a repository name:
        // "@foo" -> don't complete filenames (still typing repository)
        // "@foo/" -> don't complete filenames (need two separating slashes)
        // "@foo//", "@foo//bar -> complete directories (from `@foo//`)
        // "@foo//bar/baz" -> complete directories (from `@foo//bar`)
        // "@foo//bar:baz" -> complete filenames (from `@foo//bar`), and target names if `kind` is `String`
        // "foo" -> complete directories and filenames (ambiguous, might be a relative path or a repository)
        let complete_directories = (!current_value.starts_with('@')
            || current_value.contains("//"))
            && !current_value.contains(':');
        let complete_filenames =
            // Still typing repository
            (!current_value.starts_with('@') || current_value.contains("//")) &&
            // Explicitly typing directory
            (!current_value.contains('/') || current_value.contains(':'));
        let complete_targets = kind == StringCompletionType::String && complete_filenames;
        if complete_directories || complete_filenames || complete_targets {
            if let Some(completion_root) = if complete_directories && complete_filenames {
                // This must mean we don't have a `/` or `:` separator, so we're completing a relative path.
                // Use the document URI's directory as the base.
                document_uri
                    .path()
                    .parent()
                    .map(FilesystemCompletionRoot::Path)
            } else {
                // Complete from the last `:` or `/` in the current value.
                current_value
                    // NOTE: Can't use `rsplit_once` as we need the value _including_ the value
                    // we're splitting on.
                    .rfind(if complete_directories { '/' } else { ':' })
                    .map(|pos| &current_value[..pos + 1])
                    .map(FilesystemCompletionRoot::String)
            } {
                self.get_filesystem_entries(
                    completion_root,
                    document_uri,
                    workspace.as_deref(),
                    &FilesystemCompletionOptions {
                        directories: complete_directories,
                        files: match (kind, complete_filenames) {
                            (StringCompletionType::LoadPath, _) => {
                                FilesystemFileCompletionOptions::OnlyLoadable
                            }
                            (StringCompletionType::String, true) => {
                                FilesystemFileCompletionOptions::All
                            }
                            (StringCompletionType::String, false) => {
                                FilesystemFileCompletionOptions::None
                            }
                        },
                        targets: complete_targets,
                    },
                    &mut names,
                )?;
            }
        }

        Ok(names)
    }
}

#[cfg(test)]
mod tests {
    use std::path::PathBuf;

    use lsp_types::CompletionItemKind;
    use serde_json::json;
    use starlark::docs::DocModule;
    use starlark_lsp::{
        completion::{StringCompletionResult, StringCompletionType},
        server::{LspContext, LspUrl},
    };

    use crate::test_fixture::TestFixture;

    #[test]
    fn relative_resolve_load_in_external_repository() -> anyhow::Result<()> {
        let fixture = TestFixture::new("simple")?;
        let context = fixture.context()?;

        let url = context.resolve_load(
            "//:foo.bzl",
            &LspUrl::File(fixture.external_dir("foo").join("BUILD")),
            Some(&fixture.workspace_root()),
        )?;

        assert_eq!(
            url,
            LspUrl::File(fixture.external_dir("foo").join("foo.bzl"))
        );

        Ok(())
    }

    #[test]
    fn absolute_resolve_load_in_external_repository() -> anyhow::Result<()> {
        let fixture = TestFixture::new("simple")?;
        let context = fixture.context()?;

        let url = context.resolve_load(
            "@bar//:bar.bzl",
            &LspUrl::File(fixture.external_dir("foo").join("BUILD")),
            Some(&fixture.workspace_root()),
        )?;

        assert_eq!(
            url,
            LspUrl::File(fixture.external_dir("bar").join("bar.bzl"))
        );

        Ok(())
    }

    #[test]
    fn external_resolve_load_in_root_workspace() -> anyhow::Result<()> {
        let fixture = TestFixture::new("simple")?;
        let context = fixture.context()?;

        let url = context.resolve_load(
            "@foo//:foo.bzl",
            &LspUrl::File(fixture.workspace_root().join("BUILD")),
            Some(&fixture.workspace_root()),
        )?;

        assert_eq!(
            url,
            LspUrl::File(fixture.external_dir("foo").join("foo.bzl"))
        );

        Ok(())
    }

    #[test]
    fn external_resolve_load_in_bzlmod_workspace() -> anyhow::Result<()> {
        let fixture = TestFixture::new("bzlmod")?;
        let context = fixture
            .context_builder()?
            .repo_mapping_json(
                "",
                json!({
                    "": "",
                    "rules_rust": "rules_rust~0.36.2",
                }),
            )?
            .build()?;

        let url = context.resolve_load(
            "@rules_rust//rust:defs.bzl",
            &LspUrl::File(fixture.workspace_root().join("BUILD")),
            Some(&fixture.workspace_root()),
        )?;

        assert_eq!(
            url,
            LspUrl::File(
                fixture
                    .external_dir("rules_rust~0.36.2")
                    .join("rust")
                    .join("defs.bzl")
            )
        );

        assert_eq!(context.client.profile.borrow().dump_repo_mapping, 1);

        Ok(())
    }

    #[test]
    fn test_completion_for_repositories_in_root_workspace_with_bzlmod() -> anyhow::Result<()> {
        let fixture = TestFixture::new("bzlmod")?;
        let context = fixture
            .context_builder()?
            .repo_mapping_json(
                "",
                json!({
                    "": "",
                    "rules_rust": "rules_rust~0.36.2",
                }),
            )?
            .build()?;

        let completions = context.get_string_completion_options(
            &LspUrl::File(fixture.workspace_root().join("BUILD")),
            StringCompletionType::String,
            "@rules_ru",
            Some(&fixture.workspace_root()),
        )?;

        assert_eq!(
            completions[0],
            StringCompletionResult {
                value: "@rules_rust".into(),
                insert_text: Some("@rules_rust//".into()),
                insert_text_offset: 0,
                kind: CompletionItemKind::MODULE,
            }
        );

        assert_eq!(context.client.profile.borrow().dump_repo_mapping, 1);

        Ok(())
    }

    #[test]
    fn test_completion_for_packages_in_root_workspace_with_bzlmod() -> anyhow::Result<()> {
        let fixture = TestFixture::new("bzlmod")?;
        let context = fixture
            .context_builder()?
            .repo_mapping_json(
                "",
                json!({
                    "": "",
                    "rules_rust": "rules_rust~0.36.2",
                }),
            )?
            .build()?;

        let completions = context.get_string_completion_options(
            &LspUrl::File(fixture.workspace_root().join("BUILD")),
            StringCompletionType::LoadPath,
            "@rules_rust//",
            Some(&fixture.workspace_root()),
        )?;

        assert_eq!(
            completions[0],
            StringCompletionResult {
                value: "rust".into(),
                insert_text: Some("rust".into()),
                insert_text_offset: "@rules_rust//".len(),
                kind: CompletionItemKind::FOLDER,
            }
        );

        assert_eq!(context.client.profile.borrow().query, 0);
        // TODO: Avoid duplicate dump_repo_mapping calls
        assert_eq!(context.client.profile.borrow().dump_repo_mapping, 2);

        Ok(())
    }

    #[test]
    fn test_completion_for_bare_targets() -> anyhow::Result<()> {
        let fixture = TestFixture::new("simple")?;
        let context = fixture.context()?;

        let completions = context.get_string_completion_options(
            &LspUrl::File(fixture.workspace_root().join("BUILD")),
            StringCompletionType::String,
            "",
            Some(&fixture.workspace_root()),
        )?;

        let completion = completions
            .iter()
            .find(|completion| completion.value == "main.cc")
            .unwrap();

        assert_eq!(
            *completion,
            StringCompletionResult {
                value: "main.cc".into(),
                insert_text: Some("main.cc".into()),
                insert_text_offset: 0,
                kind: CompletionItemKind::FILE,
            }
        );

        Ok(())
    }

    #[test]
    fn test_completion_for_files_in_package() -> anyhow::Result<()> {
        let fixture = TestFixture::new("simple")?;
        let context = fixture.context()?;

        let completions = context.get_string_completion_options(
            &LspUrl::File(fixture.workspace_root().join("BUILD")),
            StringCompletionType::String,
            "//foo:",
            Some(&fixture.workspace_root()),
        )?;

        let completion = completions
            .iter()
            .find(|completion| completion.value == "main.cc")
            .unwrap();

        assert_eq!(
            *completion,
            StringCompletionResult {
                value: "main.cc".into(),
                insert_text: Some("main.cc".into()),
                insert_text_offset: "//foo:".len(),
                kind: CompletionItemKind::FILE,
            }
        );

        Ok(())
    }

    #[test]
    fn test_completion_for_targets_in_package() -> anyhow::Result<()> {
        let fixture = TestFixture::new("simple")?;
        let context = fixture
            .context_builder()?
            .query("//foo:*", "//foo:main\n")
            .build()?;

        let completions = context.get_string_completion_options(
            &LspUrl::File(fixture.workspace_root().join("BUILD")),
            StringCompletionType::String,
            "//foo:",
            Some(&fixture.workspace_root()),
        )?;

        let completion = completions
            .iter()
            .find(|completion| completion.value == "main")
            .unwrap();

        assert_eq!(
            *completion,
            StringCompletionResult {
                value: "main".into(),
                insert_text: Some("main".into()),
                insert_text_offset: "//foo:".len(),
                kind: CompletionItemKind::PROPERTY,
            }
        );

        assert_eq!(context.client.profile.borrow().query, 1);

        Ok(())
    }

    #[test]
    fn test_environment_contents_based_on_filename() -> anyhow::Result<()> {
        let fixture = TestFixture::new("simple")?;
        let context = fixture.context()?;

        fn module_contains(module: &DocModule, value: &str) -> bool {
            module.members.iter().any(|(member, _)| member == value)
        }

        let module = context.get_environment(&LspUrl::File(PathBuf::from("/foo/bar.bzl")));

        assert!(!module_contains(&module, "glob"));
        assert!(module_contains(&module, "range"));

        let module = context.get_environment(&LspUrl::File(PathBuf::from("/foo/bar/BUILD")));

        assert!(module_contains(&module, "glob"));
        assert!(module_contains(&module, "range"));

        Ok(())
    }
}<|MERGE_RESOLUTION|>--- conflicted
+++ resolved
@@ -416,11 +416,7 @@
                 {
                     workspace.map(|ws| Cow::Borrowed(&ws.root))
                 } else if let Some(remote_repository_root) = workspace
-<<<<<<< HEAD
-                    .and_then(|ws| ws.get_repository_path(remote_repository_name))
-=======
-                    .map(|ws| ws.get_repository_path(&repository.name))
->>>>>>> abc99e96
+                    .map(|ws| ws.get_repository_path(remote_repository_name))
                     .map(Cow::Owned)
                 {
                     Some(remote_repository_root)
