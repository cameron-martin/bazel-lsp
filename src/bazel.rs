--- conflicted
+++ resolved
@@ -146,11 +146,7 @@
 }
 
 impl<Client: BazelClient> BazelContext<Client> {
-<<<<<<< HEAD
     const DEFAULT_WORKSPACE_NAMES: [&'static str; 2] = ["__main__", "_main"];
-=======
-    const DEFAULT_WORKSPACE_NAME: &'static str = "__main__";
->>>>>>> 715b5197
     const BUILD_FILE_NAMES: [&'static str; 2] = ["BUILD", "BUILD.bazel"];
     const LOADABLE_EXTENSIONS: [&'static str; 1] = ["bzl"];
 
@@ -879,10 +875,7 @@
 #[cfg(test)]
 mod tests {
     use lsp_types::CompletionItemKind;
-<<<<<<< HEAD
     use serde_json::json;
-=======
->>>>>>> 715b5197
     use starlark_lsp::{
         completion::{StringCompletionResult, StringCompletionType},
         server::{LspContext, LspUrl},
@@ -948,17 +941,18 @@
     }
 
     #[test]
-<<<<<<< HEAD
     fn external_resolve_load_in_bzlmod_workspace() -> anyhow::Result<()> {
-        let repo_mappings = serde_json::from_value(json!({
-            "": {
-                "": "",
-                "rules_rust": "rules_rust~0.36.2",
-            },
-        }))?;
-
         let fixture = TestFixture::new("bzlmod")?;
-        let context = fixture.context_with_repo_mappings(repo_mappings)?;
+        let context = fixture
+            .context_builder()?
+            .repo_mapping_json(
+                "",
+                json!({
+                    "": "",
+                    "rules_rust": "rules_rust~0.36.2",
+                }),
+            )?
+            .build()?;
 
         let url = context.resolve_load(
             "@rules_rust//rust:defs.bzl",
@@ -974,7 +968,80 @@
                     .join("rust")
                     .join("defs.bzl")
             )
-=======
+        );
+
+        Ok(())
+    }
+
+    #[test]
+    fn test_completion_for_repositories_in_root_workspace_with_bzlmod() -> anyhow::Result<()> {
+        let fixture = TestFixture::new("bzlmod")?;
+        let context = fixture
+            .context_builder()?
+            .repo_mapping_json(
+                "",
+                json!({
+                    "": "",
+                    "rules_rust": "rules_rust~0.36.2",
+                }),
+            )?
+            .build()?;
+
+        let completions = context.get_string_completion_options(
+            &LspUrl::File(fixture.workspace_root().join("BUILD")),
+            StringCompletionType::String,
+            "@rules_ru",
+            Some(&fixture.workspace_root()),
+        )?;
+
+        assert_eq!(
+            completions[0],
+            StringCompletionResult {
+                value: "@rules_rust".into(),
+                insert_text: Some("@rules_rust//".into()),
+                insert_text_offset: 0,
+                kind: CompletionItemKind::MODULE,
+            }
+        );
+
+        Ok(())
+    }
+
+    #[test]
+    fn test_completion_for_packages_in_root_workspace_with_bzlmod() -> anyhow::Result<()> {
+        let fixture = TestFixture::new("bzlmod")?;
+        let context = fixture
+            .context_builder()?
+            .repo_mapping_json(
+                "",
+                json!({
+                    "": "",
+                    "rules_rust": "rules_rust~0.36.2",
+                }),
+            )?
+            .build()?;
+
+        let completions = context.get_string_completion_options(
+            &LspUrl::File(fixture.workspace_root().join("BUILD")),
+            StringCompletionType::LoadPath,
+            "@rules_rust//",
+            Some(&fixture.workspace_root()),
+        )?;
+
+        assert_eq!(
+            completions[0],
+            StringCompletionResult {
+                value: "rust".into(),
+                insert_text: Some("rust".into()),
+                insert_text_offset: "@rules_rust//".len(),
+                kind: CompletionItemKind::FOLDER,
+            }
+        );
+
+        Ok(())
+    }
+
+    #[test]
     fn test_completion_for_bare_targets() -> anyhow::Result<()> {
         let fixture = TestFixture::new("simple")?;
         let context = fixture.context()?;
@@ -999,46 +1066,19 @@
                 insert_text_offset: 0,
                 kind: CompletionItemKind::FILE,
             }
->>>>>>> 715b5197
         );
 
         Ok(())
     }
 
     #[test]
-<<<<<<< HEAD
-    fn test_completion_for_repositories_in_root_workspace_with_bzlmod() -> anyhow::Result<()> {
-        let repo_mappings = serde_json::from_value(json!({
-            "": {
-                "": "",
-                "rules_rust": "rules_rust~0.36.2",
-            },
-        }))?;
-
-        let fixture = TestFixture::new("bzlmod")?;
-        let context = fixture.context_with_repo_mappings(repo_mappings)?;
-=======
     fn test_completion_for_files_in_package() -> anyhow::Result<()> {
         let fixture = TestFixture::new("simple")?;
         let context = fixture.context()?;
->>>>>>> 715b5197
 
         let completions = context.get_string_completion_options(
             &LspUrl::File(fixture.workspace_root().join("BUILD")),
             StringCompletionType::String,
-<<<<<<< HEAD
-            "@rules_ru",
-            Some(&fixture.workspace_root()),
-        )?;
-
-        assert_eq!(
-            completions[0],
-            StringCompletionResult {
-                value: "@rules_rust".into(),
-                insert_text: Some("@rules_rust//".into()),
-                insert_text_offset: 0,
-                kind: CompletionItemKind::MODULE,
-=======
             "//foo:",
             Some(&fixture.workspace_root()),
         )?;
@@ -1055,7 +1095,6 @@
                 insert_text: Some("main.cc".into()),
                 insert_text_offset: "//foo:".len(),
                 kind: CompletionItemKind::FILE,
->>>>>>> 715b5197
             }
         );
 
@@ -1063,33 +1102,6 @@
     }
 
     #[test]
-<<<<<<< HEAD
-    fn test_completion_for_packages_in_root_workspace_with_bzlmod() -> anyhow::Result<()> {
-        let repo_mappings = serde_json::from_value(json!({
-            "": {
-                "": "",
-                "rules_rust": "rules_rust~0.36.2",
-            },
-        }))?;
-
-        let fixture = TestFixture::new("bzlmod")?;
-        let context = fixture.context_with_repo_mappings(repo_mappings)?;
-
-        let completions = context.get_string_completion_options(
-            &LspUrl::File(fixture.workspace_root().join("BUILD")),
-            StringCompletionType::LoadPath,
-            "@rules_rust//",
-            Some(&fixture.workspace_root()),
-        )?;
-
-        assert_eq!(
-            completions[0],
-            StringCompletionResult {
-                value: "rust".into(),
-                insert_text: Some("rust".into()),
-                insert_text_offset: "@rules_rust//".len(),
-                kind: CompletionItemKind::FOLDER,
-=======
     fn test_completion_for_targets_in_package() -> anyhow::Result<()> {
         let fixture = TestFixture::new("simple")?;
         let context = fixture
@@ -1116,7 +1128,6 @@
                 insert_text: Some("main".into()),
                 insert_text_offset: "//foo:".len(),
                 kind: CompletionItemKind::PROPERTY,
->>>>>>> 715b5197
             }
         );
 
